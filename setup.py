--- conflicted
+++ resolved
@@ -11,12 +11,8 @@
 setup(
     name = 'babypandas',
     packages = ['babypandas'],
-<<<<<<< HEAD
     version = '0.1.6',
-=======
-    version = '0.1.5',
     setup_requires=['pytest-runner'],
->>>>>>> a186aee5
     install_requires = install_requires,
     tests_require = ['pytest'],
     description = 'A restricted Pandas API',
